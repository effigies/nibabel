--- conflicted
+++ resolved
@@ -5,10 +5,6 @@
     name: Windows
     vmImage: windows-2019
     matrix:
-<<<<<<< HEAD
-      py35-x86:
-=======
->>>>>>> 97d5d03c
       py36-x86:
         PYTHON_VERSION: '3.6'
         PYTHON_ARCH: 'x86'
