""" Classes to wrap DICOM objects and files

The wrappers encapsulate the capabilities of the different DICOM
formats.

They also allow dictionary-like access to named fields.

For calculated attributes, we return None where needed data is missing.
It seemed strange to raise an error during attribute processing, other
than an AttributeError - breaking the 'properties manifesto'.   So, any
processing that needs to raise an error, should be in a method, rather
than in a property, or property-like thing.
"""

import operator

import numpy as np

from . import csareader as csar
from .dwiparams import B2q, nearest_pos_semi_def, q2bg
from ..volumeutils import BinOpener
from ..onetime import setattr_on_read as one_time


class WrapperError(Exception):
    pass


class WrapperPrecisionError(WrapperError):
    pass


def wrapper_from_file(file_like, *args, **kwargs):
    """ Create DICOM wrapper from `file_like` object

    Parameters
    ----------
    file_like : object
       filename string or file-like object, pointing to a valid DICOM
       file readable by ``pydicom``
    \*args : positional
        args to ``dicom.read_file`` command.
    \*\*kwargs : keyword
        args to ``dicom.read_file`` command.  ``force=True`` might be a
        likely keyword argument.

    Returns
    -------
    dcm_w : ``dicomwrappers.Wrapper`` or subclass
       DICOM wrapper corresponding to DICOM data type
    """
    import dicom

    with BinOpener(file_like) as fobj:
        dcm_data = dicom.read_file(fobj, *args, **kwargs)
    return wrapper_from_data(dcm_data)


def wrapper_from_data(dcm_data):
    """ Create DICOM wrapper from DICOM data object

    Parameters
    ----------
    dcm_data : ``dicom.dataset.Dataset`` instance or similar
       Object allowing attribute access, with DICOM attributes.
       Probably a dataset as read by ``pydicom``.

    Returns
    -------
    dcm_w : ``dicomwrappers.Wrapper`` or subclass
       DICOM wrapper corresponding to DICOM data type
    """
    sop_class = dcm_data.get('SOPClassUID')
    # try to detect what type of dicom object to wrap
    if sop_class == '1.2.840.10008.5.1.4.1.1.4.1':  # Enhanced MR Image Storage
        # currently only Philips is using Enhanced Multiframe DICOM
        return MultiframeWrapper(dcm_data)
    # Check for Siemens DICOM format types
    # Only Siemens will have data for the CSA header
    csa = csar.get_csa_header(dcm_data)
    if csa is None:
        return Wrapper(dcm_data)
    if csar.is_mosaic(csa):
        # Mosaic is a "tiled" image
        return MosaicWrapper(dcm_data, csa)
    # Assume data is in a single slice format per file
    return SiemensWrapper(dcm_data, csa)


class Wrapper(object):
    """ Class to wrap general DICOM files

    Methods:

    * get_affine()
    * get_data()
    * get_pixel_array()
    * is_same_series(other)
    * __getitem__ : return attributes from `dcm_data`
    * get(key[, default]) - as usual given __getitem__ above

    Attributes and things that look like attributes:

    * dcm_data : object
    * image_shape : tuple
    * image_orient_patient : (3,2) array
    * slice_normal : (3,) array
    * rotation_matrix : (3,3) array
    * voxel_sizes : tuple length 3
    * image_position : sequence length 3
    * slice_indicator : float
    * series_signature : tuple
    """
    is_csa = False
    is_mosaic = False
    is_multiframe = False
    b_matrix = None
    q_vector = None
    b_value = None
    b_vector = None

    def __init__(self, dcm_data):
        """ Initialize wrapper

        Parameters
        ----------
        dcm_data : object
           object should allow 'get' and '__getitem__' access.  Usually this
           will be a ``dicom.dataset.Dataset`` object resulting from reading a
           DICOM file, but a dictionary should also work.
        """
        self.dcm_data = dcm_data

    @one_time
    def image_shape(self):
        """ The array shape as it will be returned by ``get_data()``
        """
        shape = (self.get('Rows'), self.get('Columns'))
        if None in shape:
            return None
        return shape

    @one_time
    def image_orient_patient(self):
        """ Note that this is _not_ LR flipped """
        iop = self.get('ImageOrientationPatient')
        if iop is None:
            return None
        # Values are python Decimals in pydicom 0.9.7
        iop = np.array((map(float, iop)))
        return np.array(iop).reshape(2, 3).T

    @one_time
    def slice_normal(self):
        iop = self.image_orient_patient
        if iop is None:
            return None
        # iop[:, 0] is column index cosine, iop[:, 1] is row index cosine
        return np.cross(iop[:, 1], iop[:, 0])

    @one_time
    def rotation_matrix(self):
        """ Return rotation matrix between array indices and mm

        Note that we swap the two columns of the 'ImageOrientPatient'
        when we create the rotation matrix.  This is takes into account
        the slightly odd ij transpose construction of the DICOM
        orientation fields - see doc/theory/dicom_orientaiton.rst.
        """
        iop = self.image_orient_patient
        s_norm = self.slice_normal
        if None in (iop, s_norm):
            return None
        R = np.eye(3)
        # np.fliplr(iop) gives matrix F in
        # doc/theory/dicom_orientation.rst The fliplr accounts for the
        # fact that the first column in ``iop`` refers to changes in
        # column index, and the second to changes in row index.
        R[:, :2] = np.fliplr(iop)
        R[:, 2] = s_norm
        # check this is in fact a rotation matrix. Error comes from compromise
        # motivated in ``doc/source/notebooks/ata_error.ipynb``, and from
        # discussion at https://github.com/nipy/nibabel/pull/156
        if not np.allclose(np.eye(3), np.dot(R, R.T), atol=5e-5):
            raise WrapperPrecisionError('Rotation matrix not nearly orthogonal')
        return R

    @one_time
    def voxel_sizes(self):
        """ voxel sizes for array as returned by ``get_data()``
        """
        # pix space gives (row_spacing, column_spacing).  That is, the
        # mm you move when moving from one row to the next, and the mm
        # you move when moving from one column to the next
        pix_space = self.get('PixelSpacing')
        if pix_space is None:
            return None
        zs = self.get('SpacingBetweenSlices')
        if zs is None:
            zs = self.get('SliceThickness')
            if zs is None:
                zs = 1
        # Protect from python decimals in pydicom 0.9.7
        zs = float(zs)
        pix_space = map(float, pix_space)
        return tuple(pix_space + [zs])

    @one_time
    def image_position(self):
        """ Return position of first voxel in data block

        Parameters
        ----------
        None

        Returns
        -------
        img_pos : (3,) array
           position in mm of voxel (0,0) in image array
        """
        ipp = self.get('ImagePositionPatient')
        if ipp is None:
            return None
            # Values are python Decimals in pydicom 0.9.7
        return np.array(map(float, ipp))

    @one_time
    def slice_indicator(self):
        """ A number that is higher for higher slices in Z

        Comparing this number between two adjacent slices should give a
        difference equal to the voxel size in Z.

        See doc/theory/dicom_orientation for description
        """
        ipp = self.image_position
        s_norm = self.slice_normal
        if None in (ipp, s_norm):
            return None
        return np.inner(ipp, s_norm)

    @one_time
    def instance_number(self):
        """ Just because we use this a lot for sorting """
        return self.get('InstanceNumber')

    @one_time
    def series_signature(self):
        """ Signature for matching slices into series

        We use `signature` in ``self.is_same_series(other)``.

        Returns
        -------
        signature : dict
           with values of 2-element sequences, where first element is
           value, and second element is function to compare this value
           with another.  This allows us to pass things like arrays,
           that might need to be ``allclose`` instead of equal
        """
        # dictionary with value, comparison func tuple
        signature = {}
        eq = operator.eq
        for key in ('SeriesInstanceUID',
                    'SeriesNumber',
                    'ImageType',
                    'SequenceName',
                    'EchoNumbers'):
            signature[key] = (self.get(key), eq)
        signature['image_shape'] = (self.image_shape, eq)
        signature['iop'] = (self.image_orient_patient, none_or_close)
        signature['vox'] = (self.voxel_sizes, none_or_close)
        return signature

    def __getitem__(self, key):
        """ Return values from DICOM object"""
        if not key in self.dcm_data:
            raise KeyError('"%s" not in self.dcm_data' % key)
        return self.dcm_data.get(key)

    def get(self, key, default=None):
        """ Get values from underlying dicom data """
        return self.dcm_data.get(key, default)

    def get_affine(self):
        """ Return mapping between voxel and DICOM coordinate system

        Parameters
        ----------
        None

        Returns
        -------
        aff : (4,4) affine
           Affine giving transformation between voxels in data array and
           mm in the DICOM patient coordinate system.
        """
        # rotation matrix already accounts for the ij transpose in the
        # DICOM image orientation patient transform.  So. column 0 is
        # direction cosine for changes in row index, column 1 is
        # direction cosine for changes in column index
        orient = self.rotation_matrix
        # therefore, these voxel sizes are in the right order (row,
        # column, slice)
        vox = self.voxel_sizes
        ipp = self.image_position
        if None in (orient, vox, ipp):
            raise WrapperError('Not enough information for affine')
        aff = np.eye(4)
        aff[:3, :3] = orient * np.array(vox)
        aff[:3, 3] = ipp
        return aff

    def get_pixel_array(self):
<<<<<<< HEAD
        ''' Return unscaled pixel array from DICOM '''
        data = self.dcm_data.get('pixel_array')
        if data is None:
=======
        """ Return unscaled pixel array from DICOM """
        try:
            return self.dcm_data.pixel_array
        except AttributeError:
>>>>>>> 379f9a98
            raise WrapperError('Cannot find data in DICOM')
        return data

    def get_data(self):
        """ Get scaled image data from DICOMs

        We return the data as DICOM understands it, first dimension is
        rows, second dimension is columns

        Returns
        -------
        data : array
           array with data as scaled from any scaling in the DICOM
           fields.
        """
        return self._scale_data(self.get_pixel_array())

    def is_same_series(self, other):
        """ Return True if `other` appears to be in same series

        Parameters
        ----------
        other : object
           object with ``series_signature`` attribute that is a
           mapping.  Usually it's a ``Wrapper`` or sub-class instance.

        Returns
        -------
        tf : bool
           True if `other` might be in the same series as `self`, False
           otherwise.
        """
        # compare signature dictionaries.  The dictionaries each contain
        # comparison rules, we prefer our own when we have them.  If a
        # key is not present in either dictionary, assume the value is
        # None.
        my_sig = self.series_signature
        your_sig = other.series_signature
        my_keys = set(my_sig)
        your_keys = set(your_sig)
        # we have values in both signatures
        for key in my_keys.intersection(your_keys):
            v1, func = my_sig[key]
            v2, _ = your_sig[key]
            if not func(v1, v2):
                return False
        # values present in one or the other but not both
        for keys, sig in ((my_keys - your_keys, my_sig),
                          (your_keys - my_keys, your_sig)):
            for key in keys:
                v1, func = sig[key]
                if not func(v1, None):
                    return False
        return True

    def _scale_data(self, data):
        # depending on pydicom and dicom files, values might need casting from Decimal to float
        scale = float(self.get('RescaleSlope', 1))
        offset = float(self.get('RescaleIntercept', 0))
        return self._apply_scale_offset(data, scale, offset)

    def _apply_scale_offset(self, data, scale, offset):
        # a little optimization.  If we are applying either the scale or
        # the offset, we need to allow upcasting to float.
        if scale != 1:
            if offset == 0:
                return data * scale
            return data * scale + offset
        if offset != 0:
            return data + offset
        return data

    @one_time
    def b_value(self):
        """ Return b value for diffusion or None if not available
        """
        q_vec = self.q_vector
        if q_vec is None:
            return None
        return q2bg(q_vec)[0]

    @one_time
    def b_vector(self):
        """ Return b vector for diffusion or None if not available
        """
        q_vec = self.q_vector
        if q_vec is None:
            return None
        return q2bg(q_vec)[1]


class MultiframeWrapper(Wrapper):
    """Wrapper for Enhanced MR Storage SOP Class

    tested with Philips' Enhanced DICOM implementation

    Attributes
    ----------
    is_multiframe : boolean
        Identifies `dcmdata` as multi-frame
    frames : sequence
        A sequence of ``dicom.dataset.Dataset`` objects populated by the
        ``dicom.dataset.Dataset.PerFrameFunctionalGroupsSequence`` attribute
    shared : object
        The first (and only) ``dicom.dataset.Dataset`` object from a
        ``dicom.dataset.Dataset.SharedFunctionalgroupSequence``.

    Methods
    -------
    image_shape(self)
    image_orient_patient(self)
    voxel_sizes(self)
    image_position(self)
    series_signature(self)
    get_data(self)
    """
    is_multiframe = True

    def __init__(self, dcm_data):
        """Initializes MultiframeWrapper

        Parameters
        ----------
        dcm_data : object
           object should allow 'get' and '__getitem__' access.  Usually this
           will be a ``dicom.dataset.Dataset`` object resulting from reading a
           DICOM file, but a dictionary should also work.
        """
        Wrapper.__init__(self, dcm_data)
        self.dcm_data = dcm_data
        self.frames = dcm_data.get('PerFrameFunctionalGroupsSequence')
        try:
            self.frames[0]
        except TypeError:
            raise WrapperError("PerFrameFunctionalGroupsSequence is empty.")
        try:
            self.shared = dcm_data.get('SharedFunctionalGroupsSequence')[0]
        except TypeError:
            raise WrapperError("SharedFunctionalGroupsSequence is empty.")
        self._shape = None

    @one_time
    def image_shape(self):
        """The array shape as it will be returned by ``get_data()``"""
        rows, cols = self.get('Rows'), self.get('Columns')
        if None in (rows, cols):
            raise WrapperError("Rows and/or Columns are empty.")
        # Check number of frames
        n_frames = self.get('NumberOfFrames')
        assert len(self.frames) == n_frames
        frame_indices = np.array(
            [frame.FrameContentSequence[0].DimensionIndexValues
             for frame in self.frames])
        n_dim = frame_indices.shape[1] + 1
        # Check there is only one multiframe stack index
        if np.any(np.diff(frame_indices[:, 0])):
            raise WrapperError("File contains more than one StackID. Cannot handle multi-stack files")
        # Store frame indices
        self._frame_indices = frame_indices[:, 1:]
        if n_dim < 4:  # 3D volume
            return rows, cols, n_frames
        # More than 3 dimensions
        ns_unique = [len(np.unique(row)) for row in self._frame_indices.T]
        shape = (rows, cols) + tuple(ns_unique)
        n_vols = np.prod(shape[3:])
        if n_frames != n_vols * shape[2]:
            raise WrapperError("Calculated shape does not match number of frames.")
        return tuple(shape)

    @one_time
    def image_orient_patient(self):
        """
        Note that this is _not_ LR flipped
        """
        try:
            iop = self.shared.PlaneOrientationSequence[0].ImageOrientationPatient
        except AttributeError:
            try:
                iop = self.frames[0].PlaneOrientationSequence[0].ImageOrientationPatient
            except AttributeError:
                raise WrapperError("Not enough information for image_orient_patient")
        if iop is None:
            return None
        iop = np.array((map(float, iop)))
        return np.array(iop).reshape(2, 3).T

    @one_time
    def voxel_sizes(self):
        ''' Get i, j, k voxel sizes '''
        try:
            pix_measures = self.shared.PixelMeasuresSequence[0]
        except AttributeError:
<<<<<<< HEAD
=======
            pix_space = self.frames[0].PixelMeasuresSequence[0].PixelSpacing
        if pix_space is None:
            return None
        zs = self.get('SpacingBetweenSlices')
        if zs is None:
>>>>>>> 379f9a98
            try:
                pix_measures = self.frame0.PixelMeasuresSequence[0]
            except AttributeError:
<<<<<<< HEAD
                raise WrapperError("Not enough data for pixel spacing")
        pix_space = pix_measures.PixelSpacing
        try:
            zs = pix_measures.SliceThickness
        except AttributeError:
            zs = self.get('SpacingBetweenSlices')
            if zs is None:
                raise WrapperError('Not enough data for slice thickness')
        # Ensure values are float rather than Decimal
        return tuple(map(float, list(pix_space) + [zs]))
=======
                zs = self.frames[0].PixelMeasuresSequence[0].SliceThickness
            if zs is None:
                zs = 1
        zs = float(zs)
        pix_space = map(float, pix_space)
        return tuple(pix_space + [zs])
>>>>>>> 379f9a98

    @one_time
    def image_position(self):
        try:
            ipp = self.shared.PlanePositions[0].ImagePositionPatient
        except AttributeError:
            try:
                ipp = self.frames[0].PlanePositions[0].ImagePositionPatient
            except AttributeError:
                raise WrapperError('Cannot get image position from dicom')
        if ipp is None:
            return None
        return np.array(map(float, ipp))

    @one_time
    def series_signature(self):
        signature = {}
        eq = operator.eq
        for key in ('SeriesInstanceUID',
                    'SeriesNumber',
                    'ImageType'):
            signature[key] = (self.get(key), eq)
        signature['image_shape'] = (self.image_shape, eq)
        signature['iop'] = (self.image_orient_patient, none_or_close)
        signature['vox'] = (self.voxel_sizes, none_or_close)
        return signature

    def get_data(self):
        shape = self.image_shape
        if shape is None:
            raise WrapperError('No valid information for image shape')
<<<<<<< HEAD
        data = self.get_pixel_array()
        # Roll frames axis to last
        data = data.transpose((1, 2, 0))
        # Sort frames with first index changing fastest, last slowest
        sorted_indices = np.lexsort(self._frame_indices.T)
        data = data[..., sorted_indices]
        data = data.reshape(shape, order='F')
        return self._scale_data(data)

    def _scale_data(self, data):
        pix_trans = getattr(self.frame0, 'PixelValueTransformations', None)
        if pix_trans is None:
            return super(MultiframeWrapper, self)._scale_data(data)
        scale = float(pix_trans[0].RescaleSlope)
        offset = float(pix_trans[0].RescaleIntercept)
        return self._apply_scale_offset(data, scale, offset)
=======
        n_dim = len(shape)
        if n_dim > 3:
            data = self.dcm_data.pixel_array

            #Find the flat frame order
            order = []
            # _frame_indices come from running image_shape property fetch
            for frame_index in self._frame_indices:
                flat_idx = frame_index[0] - 1
                mult = shape[2]
                for dim_idx, dim_size in zip(frame_index[1:], shape[3:]):
                    flat_idx += (dim_idx - 1) * mult
                    mult *= dim_size
                order.append(flat_idx)

            #Sort the frames, reshape, and then transpose the array
            sorted_indices = np.argsort(order)
            data = data[sorted_indices, :, :]
            data = data.reshape(shape[::-1])
            dims = range(n_dim)
            dims_order = dims[-2:] + dims[:-2][::-1]
            data = data.transpose(dims_order)
        else:
            #Just need to transpose the array
            data = self.get_pixel_array().transpose(1, 2, 0)

        return self._scale_data(data)

    def _scale_data(self, data):
        if 'PixelValueTransformations' in self.frames[0]:
            pixelTransformations = self.frames[0].PixelValueTransformations[0]
            scale = float(pixelTransformations.RescaleSlope)
            offset = float(pixelTransformations.RescaleIntercept)
            if scale != 1:
                if offset == 0:
                    return data * scale
                return data * scale + offset
            if offset != 0:
                return data + offset
        return data
>>>>>>> 379f9a98


class SiemensWrapper(Wrapper):
    """ Wrapper for Siemens format DICOMs

    Adds attributes:

    * csa_header : mapping
    * b_matrix : (3,3) array
    * q_vector : (3,) array
    """
    is_csa = True

    def __init__(self, dcm_data, csa_header=None):
        """ Initialize Siemens wrapper

        The Siemens-specific information is in the `csa_header`, either
        passed in here, or read from the input `dcm_data`.

        Parameters
        ----------
        dcm_data : object
           object should allow 'get' and '__getitem__' access.  If `csa_header`
           is None, it should also be possible to extract a CSA header from
           `dcm_data`. Usually this will be a ``dicom.dataset.Dataset`` object
           resulting from reading a DICOM file.  A dict should also work.
        csa_header : None or mapping, optional
           mapping giving values for Siemens CSA image sub-header.  If
           None, we try and read the CSA information from `dcm_data`.
           If this fails, we fall back to an empty dict.
        """
        super(SiemensWrapper, self).__init__(dcm_data)
        if dcm_data is None:
            dcm_data = {}
        self.dcm_data = dcm_data
        if csa_header is None:
            csa_header = csar.get_csa_header(dcm_data)
            if csa_header is None:
                csa_header = {}
        self.csa_header = csa_header

    @one_time
    def slice_normal(self):
        #The std_slice_normal comes from the cross product of the directions
        #in the ImageOrientationPatient
        std_slice_normal = super(SiemensWrapper, self).slice_normal
        csa_slice_normal = csar.get_slice_normal(self.csa_header)
        if std_slice_normal is None and csa_slice_normal is None:
            return None
        elif std_slice_normal is None:
            return np.array(csa_slice_normal)
        elif csa_slice_normal is None:
            return std_slice_normal
        else:
            #Make sure the two normals are very close to parallel unit vectors
            dot_prod = np.dot(csa_slice_normal, std_slice_normal)
            assert np.allclose(np.fabs(dot_prod), 1.0, atol=1e-5)
            #Use the slice normal computed with the cross product as it will
            #always be the most orthogonal, but take the sign from the CSA
            #slice normal
            if dot_prod < 0:
                return -std_slice_normal
            else:
                return std_slice_normal

    @one_time
    def series_signature(self):
        """ Add ICE dims from CSA header to signature """
        signature = super(SiemensWrapper, self).series_signature
        ice = csar.get_ice_dims(self.csa_header)
        if not ice is None:
            ice = ice[:6] + ice[8:9]
        signature['ICE_Dims'] = (ice, lambda x, y: x == y)
        return signature

    @one_time
    def b_matrix(self):
        """ Get DWI B matrix referring to voxel space

        Parameters
        ----------
        None

        Returns
        -------
        B : (3,3) array or None
           B matrix in *voxel* orientation space.  Returns None if this is
           not a Siemens header with the required information.  We return
           None if this is a b0 acquisition
        """
        hdr = self.csa_header
        # read B matrix as recorded in CSA header.  This matrix refers to
        # the space of the DICOM patient coordinate space.
        B = csar.get_b_matrix(hdr)
        if B is None:  # may be not diffusion or B0 image
            bval_requested = csar.get_b_value(hdr)
            if bval_requested is None:
                return None
            if bval_requested != 0:
                raise csar.CSAError('No B matrix and b value != 0')
            return np.zeros((3, 3))
        # rotation from voxels to DICOM PCS, inverted to give the rotation
        # from DPCS to voxels.  Because this is an orthonormal matrix, its
        # transpose is its inverse
        R = self.rotation_matrix.T
        # because B results from V dot V.T, the rotation B is given by R dot
        # V dot V.T dot R.T == R dot B dot R.T
        B_vox = np.dot(R, np.dot(B, R.T))
        # fix presumed rounding errors in the B matrix by making it positive
        # semi-definite.
        return nearest_pos_semi_def(B_vox)

    @one_time
    def q_vector(self):
        """ Get DWI q vector referring to voxel space

        Parameters
        ----------
        None

        Returns
        -------
        q: (3,) array
           Estimated DWI q vector in *voxel* orientation space.  Returns
           None if this is not (detectably) a DWI
        """
        B = self.b_matrix
        if B is None:
            return None
        # We've enforced more or less positive semi definite with the
        # b_matrix routine
        return B2q(B, tol=1e-8)


class MosaicWrapper(SiemensWrapper):
    """ Class for Siemens mosaic format data

    Mosaic format is a way of storing a 3D image in a 2D slice - and
    it's as simple as you'd imagine it would be - just storing the slices
    in a mosaic similar to a light-box print.

    We need to allow for this when getting the data and (because of an
    idiosyncrasy in the way Siemens stores the images) calculating the
    position of the first voxel.

    Adds attributes:

    * n_mosaic : int
    * mosaic_size : float
    """
    is_mosaic = True

    def __init__(self, dcm_data, csa_header=None, n_mosaic=None):
        """ Initialize Siemens Mosaic wrapper

        The Siemens-specific information is in the `csa_header`, either
        passed in here, or read from the input `dcm_data`.

        Parameters
        ----------
        dcm_data : object
           object should allow 'get' and '__getitem__' access.  If `csa_header`
           is None, it should also be possible for to extract a CSA header from
           `dcm_data`. Usually this will be a ``dicom.dataset.Dataset`` object
           resulting from reading a DICOM file.  A dict should also work.
        csa_header : None or mapping, optional
           mapping giving values for Siemens CSA image sub-header.
        n_mosaic : None or int, optional
           number of images in mosaic.  If None, try to get this number
           from `csa_header`.  If this fails, raise an error
        """
        SiemensWrapper.__init__(self, dcm_data, csa_header)
        if n_mosaic is None:
            try:
                n_mosaic = csar.get_n_mosaic(self.csa_header)
            except KeyError:
                pass
            if n_mosaic is None or n_mosaic == 0:
                raise WrapperError('No valid mosaic number in CSA '
                                   'header; is this really '
                                   'Siemens mosiac data?')
        self.n_mosaic = n_mosaic
        self.mosaic_size = np.ceil(np.sqrt(n_mosaic))

    @one_time
    def image_shape(self):
        """ Return image shape as returned by ``get_data()`` """
        # reshape pixel slice array back from mosaic
        rows = self.get('Rows')
        cols = self.get('Columns')
        if None in (rows, cols):
            return None
        mosaic_size = self.mosaic_size
        return (int(rows / mosaic_size),
                int(cols / mosaic_size),
                self.n_mosaic)

    @one_time
    def image_position(self):
        """ Return position of first voxel in data block

        Adjusts Siemens mosaic position vector for bug in mosaic format
        position.  See ``dicom_mosaic`` in doc/theory for details.

        Parameters
        ----------
        None

        Returns
        -------
        img_pos : (3,) array
           position in mm of voxel (0,0,0) in Mosaic array
        """
        ipp = super(MosaicWrapper, self).image_position
        # mosaic image size
        md_rows, md_cols = (self.get('Rows'), self.get('Columns'))
        iop = self.image_orient_patient
        pix_spacing = self.get('PixelSpacing')
        if None in (ipp, md_rows, md_cols, iop, pix_spacing):
            return None
        # PixelSpacing values are python Decimal in pydicom 0.9.7
        pix_spacing = np.array(map(float, pix_spacing))
        # size of mosaic array before rearranging to 3D.
        md_rc = np.array([md_rows, md_cols])
        # size of slice array after reshaping to 3D
        rd_rc = md_rc / self.mosaic_size
        # apply algorithm for undoing mosaic translation error - see
        # ``dicom_mosaic`` doc
        vox_trans_fixes = (md_rc - rd_rc) / 2
        # flip IOP field to refer to rows then columns index change -
        # see dicom_orientation doc
        Q = np.fliplr(iop) * pix_spacing
        return ipp + np.dot(Q, vox_trans_fixes[:, None]).ravel()

    def get_data(self):
        """ Get scaled image data from DICOMs

        Resorts data block from mosaic to 3D

        Returns
        -------
        data : array
           array with data as scaled from any scaling in the DICOM
           fields.

        Notes
        -----
        The apparent image in the DICOM file is a 2D array that consists of
        blocks, that are the output 2D slices.  Let's call the original array
        the *slab*, and the contained slices *slices*.   The slices are of pixel
        dimension ``n_slice_rows`` x ``n_slice_cols``.  The slab is of pixel
        dimension ``n_slab_rows`` x ``n_slab_cols``.  Because the arrangement of
        blocks in the slab is defined as being square, the number of blocks per
        slab row and slab column is the same.  Let ``n_blocks`` be the number of
        blocks contained in the slab.  There is also ``n_slices`` - the number
        of slices actually collected, some number <= ``n_blocks``.  We have the
        value ``n_slices`` from the 'NumberOfImagesInMosaic' field of the
        Siemens private (CSA) header.  ``n_row_blocks`` and ``n_col_blocks`` are
        therefore given by ``ceil(sqrt(n_slices))``, and ``n_blocks`` is
        ``n_row_blocks ** 2``.  Also ``n_slice_rows == n_slab_rows /
        n_row_blocks``, etc.  Using these numbers we can therefore reconstruct
        the slices from the 2D DICOM pixel array.
        """
        shape = self.image_shape
        if shape is None:
            raise WrapperError('No valid information for image shape')
        n_slice_rows, n_slice_cols, n_mosaic = shape
        n_slab_rows = self.mosaic_size
        n_blocks = n_slab_rows ** 2
        data = self.get_pixel_array()
        v4 = data.reshape(n_slab_rows, n_slice_rows,
                          n_slab_rows, n_slice_cols)
        # move the mosaic dims to the end
        v4 = v4.transpose((1, 3, 0, 2))
        # pool mosaic-generated dims
        v3 = v4.reshape((n_slice_rows, n_slice_cols, n_blocks))
        # delete any padding slices
        v3 = v3[..., :n_mosaic]
        return self._scale_data(v3)


def none_or_close(val1, val2, rtol=1e-5, atol=1e-6):
    """ Match if `val1` and `val2` are both None, or are close

    Parameters
    ----------
    val1 : None or array-like
    val2 : None or array-like
    rtol : float, optional
       Relative tolerance; see ``np.allclose``
    atol : float, optional
       Absolute tolerance; see ``np.allclose``

    Returns
    -------
    tf : bool
       True iff (both `val1` and `val2` are None) or (`val1` and `val2`
       are close arrays, as detected by ``np.allclose`` with parameters
       `rtol` and `atal`).

    Examples
    --------
    >>> none_or_close(None, None)
    True
    >>> none_or_close(1, None)
    False
    >>> none_or_close(None, 1)
    False
    >>> none_or_close([1,2], [1,2])
    True
    >>> none_or_close([0,1], [0,2])
    False
    """
    if (val1, val2) == (None, None):
        return True
    if None in (val1, val2):
        return False
    return np.allclose(val1, val2, rtol, atol)<|MERGE_RESOLUTION|>--- conflicted
+++ resolved
@@ -312,16 +312,9 @@
         return aff
 
     def get_pixel_array(self):
-<<<<<<< HEAD
-        ''' Return unscaled pixel array from DICOM '''
+        """ Return unscaled pixel array from DICOM """
         data = self.dcm_data.get('pixel_array')
         if data is None:
-=======
-        """ Return unscaled pixel array from DICOM """
-        try:
-            return self.dcm_data.pixel_array
-        except AttributeError:
->>>>>>> 379f9a98
             raise WrapperError('Cannot find data in DICOM')
         return data
 
@@ -514,18 +507,9 @@
         try:
             pix_measures = self.shared.PixelMeasuresSequence[0]
         except AttributeError:
-<<<<<<< HEAD
-=======
-            pix_space = self.frames[0].PixelMeasuresSequence[0].PixelSpacing
-        if pix_space is None:
-            return None
-        zs = self.get('SpacingBetweenSlices')
-        if zs is None:
->>>>>>> 379f9a98
             try:
-                pix_measures = self.frame0.PixelMeasuresSequence[0]
+                pix_measures = self.frames[0].PixelMeasuresSequence[0]
             except AttributeError:
-<<<<<<< HEAD
                 raise WrapperError("Not enough data for pixel spacing")
         pix_space = pix_measures.PixelSpacing
         try:
@@ -536,14 +520,6 @@
                 raise WrapperError('Not enough data for slice thickness')
         # Ensure values are float rather than Decimal
         return tuple(map(float, list(pix_space) + [zs]))
-=======
-                zs = self.frames[0].PixelMeasuresSequence[0].SliceThickness
-            if zs is None:
-                zs = 1
-        zs = float(zs)
-        pix_space = map(float, pix_space)
-        return tuple(pix_space + [zs])
->>>>>>> 379f9a98
 
     @one_time
     def image_position(self):
@@ -575,7 +551,6 @@
         shape = self.image_shape
         if shape is None:
             raise WrapperError('No valid information for image shape')
-<<<<<<< HEAD
         data = self.get_pixel_array()
         # Roll frames axis to last
         data = data.transpose((1, 2, 0))
@@ -586,54 +561,12 @@
         return self._scale_data(data)
 
     def _scale_data(self, data):
-        pix_trans = getattr(self.frame0, 'PixelValueTransformations', None)
+        pix_trans = getattr(self.frames[0], 'PixelValueTransformations', None)
         if pix_trans is None:
             return super(MultiframeWrapper, self)._scale_data(data)
         scale = float(pix_trans[0].RescaleSlope)
         offset = float(pix_trans[0].RescaleIntercept)
         return self._apply_scale_offset(data, scale, offset)
-=======
-        n_dim = len(shape)
-        if n_dim > 3:
-            data = self.dcm_data.pixel_array
-
-            #Find the flat frame order
-            order = []
-            # _frame_indices come from running image_shape property fetch
-            for frame_index in self._frame_indices:
-                flat_idx = frame_index[0] - 1
-                mult = shape[2]
-                for dim_idx, dim_size in zip(frame_index[1:], shape[3:]):
-                    flat_idx += (dim_idx - 1) * mult
-                    mult *= dim_size
-                order.append(flat_idx)
-
-            #Sort the frames, reshape, and then transpose the array
-            sorted_indices = np.argsort(order)
-            data = data[sorted_indices, :, :]
-            data = data.reshape(shape[::-1])
-            dims = range(n_dim)
-            dims_order = dims[-2:] + dims[:-2][::-1]
-            data = data.transpose(dims_order)
-        else:
-            #Just need to transpose the array
-            data = self.get_pixel_array().transpose(1, 2, 0)
-
-        return self._scale_data(data)
-
-    def _scale_data(self, data):
-        if 'PixelValueTransformations' in self.frames[0]:
-            pixelTransformations = self.frames[0].PixelValueTransformations[0]
-            scale = float(pixelTransformations.RescaleSlope)
-            offset = float(pixelTransformations.RescaleIntercept)
-            if scale != 1:
-                if offset == 0:
-                    return data * scale
-                return data * scale + offset
-            if offset != 0:
-                return data + offset
-        return data
->>>>>>> 379f9a98
 
 
 class SiemensWrapper(Wrapper):
