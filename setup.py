#!/usr/bin/env python
# emacs: -*- mode: python-mode; py-indent-offset: 4; indent-tabs-mode: nil -*-
# vi: set ft=python sts=4 ts=4 sw=4 et:
### ### ### ### ### ### ### ### ### ### ### ### ### ### ### ### ### ### ### ##
#
#   See COPYING file distributed along with the NiBabel package for the
#   copyright and license terms.
#
### ### ### ### ### ### ### ### ### ### ### ### ### ### ### ### ### ### ### ##
"""Build helper."""

import os
from os.path import join as pjoin
import sys

# BEFORE importing distutils, remove MANIFEST. distutils doesn't properly
# update it when the contents of directories change.
if os.path.exists('MANIFEST'): os.remove('MANIFEST')

from distutils.core import setup

# For some commands, use setuptools.  
if len(set(('develop', 'bdist_egg', 'bdist_rpm', 'bdist', 'bdist_dumb',
            'bdist_wininst', 'install_egg_info', 'egg_info', 'easy_install',
            )).intersection(sys.argv)) > 0:
    # setup_egg imports setuptools setup, thus monkeypatching distutils. 
    from setup_egg import extra_setuptools_args

# extra_setuptools_args can be defined from the line above, but it can
# also be defined here because setup.py has been exec'ed from
# setup_egg.py.
if not 'extra_setuptools_args' in globals():
    extra_setuptools_args = dict()

from nisext.sexts import get_build_cmd, package_check
cmdclass = {'build_py': get_build_cmd('nibabel')}

# Get version and release info, which is all stored in nibabel/info.py
ver_file = os.path.join('nibabel', 'info.py')
execfile(ver_file)

# Do dependency checking
package_check('numpy', NUMPY_MIN_VERSION)
package_check('dicom', PYDICOM_MIN_VERSION, optional=True)
if 'setuptools' in sys.modules:
    extra_setuptools_args['extras_require'] = dict(
        doc='Sphinx>=0.3',
        test='nose>=0.10.1',
        nicom = 'dicom>=' + PYDICOM_MIN_VERSION)

def main(**extra_args):
    setup(name=NAME,
          maintainer=MAINTAINER,
          maintainer_email=MAINTAINER_EMAIL,
          description=DESCRIPTION,
          long_description=LONG_DESCRIPTION,
          url=URL,
          download_url=DOWNLOAD_URL,
          license=LICENSE,
          classifiers=CLASSIFIERS,
          author=AUTHOR,
          author_email=AUTHOR_EMAIL,
          platforms=PLATFORMS,
          version=VERSION,
          requires=REQUIRES,
          packages     = ['nibabel',
                          'nibabel.externals',
<<<<<<< HEAD
                          'nibabel.dicom',
                          'nibabel.dicom.tests',
                          'nibabel.gifti',
=======
                          'nibabel.nicom',
                          'nibabel.nicom.tests',
>>>>>>> 1f7c121f
                          'nibabel.testing',
                          'nibabel.tests'],
          package_data = {'nibabel':
                          [pjoin('tests', 'data', '*'),
                           pjoin('nicom', 'tests', 'data', '*'),
                          ]},
          scripts      = [pjoin('bin', 'parrec2nii')],
          cmdclass = cmdclass,
          **extra_args
         )


if __name__ == "__main__":
    main(**extra_setuptools_args)<|MERGE_RESOLUTION|>--- conflicted
+++ resolved
@@ -65,14 +65,9 @@
           requires=REQUIRES,
           packages     = ['nibabel',
                           'nibabel.externals',
-<<<<<<< HEAD
-                          'nibabel.dicom',
-                          'nibabel.dicom.tests',
                           'nibabel.gifti',
-=======
                           'nibabel.nicom',
                           'nibabel.nicom.tests',
->>>>>>> 1f7c121f
                           'nibabel.testing',
                           'nibabel.tests'],
           package_data = {'nibabel':
